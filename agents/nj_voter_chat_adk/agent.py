from typing import Any, Dict, Optional, List
import asyncio
import inspect
import time
import os
import sys
import json
from pathlib import Path

# Add project root to path for imports
sys.path.insert(0, str(Path(__file__).parent.parent.parent))
from config.database_manifest import DATABASE_MANIFEST, format_for_llm

from google.adk.agents import Agent
from google.adk.runners import Runner

from .config import MODEL, PROJECT_ID, REGION, SYSTEM_PROMPT
from .bigquery_tool import BigQueryReadOnlyTool
from .google_search_tool import GoogleSearchTool
from .geocoding_tool import GeocodingTool
from .voter_list_tool import VoterListTool
from .pdl_tool import PDLEnrichmentTool
from .google_docs_tool import GoogleDocsTool
from .debug_config import debug_print, error_print

# Global reference to the current websocket for reasoning events
_current_websocket = None

def _set_websocket(ws):
    """Set the current websocket for streaming reasoning events"""
    global _current_websocket
    _current_websocket = ws

def extract_response_text(result, attempt_num=1, max_attempts=3):
    """
    Robust response extraction function with multiple fallback methods.
    Enhanced to handle all ADK response formats including streaming and edge cases.
    
    Args:
        result: The response object from the ADK agent
        attempt_num: Current attempt number for logging
        max_attempts: Maximum number of extraction attempts
        
    Returns:
        str: Extracted response text or None if extraction fails
    """
    debug_print(f"[EXTRACT] Attempt {attempt_num}/{max_attempts} - Extracting response from {type(result)}")
    
    # Track if we found an explicitly empty response
    found_empty_response = False
    extracted_texts = []
    
    # Method 1: Standard ADK response with content.parts
    if hasattr(result, 'content') and hasattr(result.content, 'parts'):
        debug_print(f"[EXTRACT] Method 1: Found content with {len(result.content.parts)} parts")
        
        for i, part in enumerate(result.content.parts):
            part_info = {
                'has_text': hasattr(part, 'text'),
                'text_is_none': hasattr(part, 'text') and part.text is None,
                'text_is_empty': hasattr(part, 'text') and part.text == '',
                'text_length': len(part.text) if hasattr(part, 'text') and part.text else 0
            }
            debug_print(f"[EXTRACT] Part {i}: {part_info}")
            
            if hasattr(part, 'text'):
                if part.text:
                    # Found actual text content
                    text = part.text.strip()
                    if text:
                        extracted_texts.append(text)
                        debug_print(f"[EXTRACT] Part {i}: Extracted {len(text)} chars")
                elif part.text == '':
                    # Explicitly empty response from ADK
                    found_empty_response = True
                    debug_print(f"[EXTRACT] Part {i}: Empty text (ADK returned no content)")
                elif part.text is None:
                    # None response - different from empty string
                    debug_print(f"[EXTRACT] Part {i}: None text (no response generated)")
            
            # Also check for other part types (tool_use, function_call, etc.)
            if hasattr(part, 'tool_use'):
                debug_print(f"[EXTRACT] Part {i}: Contains tool_use")
            if hasattr(part, 'function_call'):
                debug_print(f"[EXTRACT] Part {i}: Contains function_call")
        
        if extracted_texts:
            # Successfully extracted text from parts
            final_response = '\n'.join(extracted_texts)
            debug_print(f"[EXTRACT] Method 1 SUCCESS: Extracted {len(final_response)} characters from {len(extracted_texts)} parts")
            debug_print(f"[EXTRACT] Response preview: {final_response[:200]}...")
            return final_response
        elif found_empty_response:
            # ADK explicitly returned empty - this is different from extraction failure
            debug_print(f"[EXTRACT] Method 1: ADK returned empty response (not a failure)")
            error_print(f"[EXTRACT] Model returned empty response. Possible reasons:")
            error_print(f"  - Request triggered safety filters")
            error_print(f"  - Model couldn't process the specific request")
            error_print(f"  - Temporary model issue")
            # Return a user-friendly message instead of None
            return "I apologize, but I couldn't generate a response for your request. Please try rephrasing your question or asking something else."
    
    # Method 2: Direct text attribute
    if hasattr(result, 'text'):
        if result.text:
            text = result.text.strip()
            if text:
                debug_print(f"[EXTRACT] Method 2 SUCCESS: Direct text attribute, {len(text)} characters")
                return text
        elif result.text == '':
            found_empty_response = True
            debug_print(f"[EXTRACT] Method 2: Empty text attribute")
    
    # Method 3: Response as dict with various possible keys
    if isinstance(result, dict):
        debug_print(f"[EXTRACT] Method 3: Dict response with keys: {list(result.keys())}")
        
        # Try common response keys in priority order
        priority_keys = ['text', 'output', 'response', 'content', 'message', 'answer', 'result']
        for key in priority_keys:
            if key in result:
                value = result[key]
                if value:
                    if isinstance(value, str):
                        text = value.strip()
                        if text:
                            debug_print(f"[EXTRACT] Method 3 SUCCESS: Found text in '{key}' key ({len(text)} chars)")
                            return text
                    elif hasattr(value, '__dict__'):
                        # Nested object - recursively extract
                        debug_print(f"[EXTRACT] Method 3: Nested object in '{key}', recursing")
                        nested_text = extract_response_text(value, attempt_num + 1, max_attempts)
                        if nested_text:
                            return nested_text
                elif value == '':
                    found_empty_response = True
                    debug_print(f"[EXTRACT] Method 3: Empty value in '{key}' key")
    
    # Method 4: List of responses (batch or streaming responses)
    if isinstance(result, list) and result:
        debug_print(f"[EXTRACT] Method 4: List response with {len(result)} items")
        
        list_texts = []
        for idx, item in enumerate(result):
            if isinstance(item, str):
                text = item.strip()
                if text:
                    list_texts.append(text)
                    debug_print(f"[EXTRACT] Method 4: Item {idx} is string ({len(text)} chars)")
            elif hasattr(item, 'content') or hasattr(item, 'text'):
                # Recursive extraction for structured items
                item_text = extract_response_text(item, attempt_num + 1, max_attempts)
                if item_text:
                    list_texts.append(item_text)
                    debug_print(f"[EXTRACT] Method 4: Item {idx} extracted ({len(item_text)} chars)")
        
        if list_texts:
            # Check if texts are incremental or duplicates
            unique_texts = []
            seen = set()
            for text in list_texts:
                if text not in seen:
                    unique_texts.append(text)
                    seen.add(text)
            
            if len(unique_texts) == 1:
                debug_print(f"[EXTRACT] Method 4 SUCCESS: Single unique text from list")
                return unique_texts[0]
            else:
                combined = ' '.join(unique_texts)
                debug_print(f"[EXTRACT] Method 4 SUCCESS: Combined {len(unique_texts)} unique texts")
                return combined
    
    # Method 5: Check for nested response attributes
    nested_attrs = ['response', 'output', 'result', 'data', 'message', 'completion']
    for attr in nested_attrs:
        if hasattr(result, attr):
            nested_result = getattr(result, attr)
            if nested_result and nested_result != result:  # Avoid infinite recursion
                debug_print(f"[EXTRACT] Method 5: Trying nested attribute '{attr}'")
                nested_text = extract_response_text(nested_result, attempt_num + 1, max_attempts)
                if nested_text:
                    return nested_text
    
    # Method 6: String conversion fallback (last resort)
    if result is not None and not found_empty_response:
        try:
            result_str = str(result).strip()
            # Filter out unhelpful string representations
            if (result_str and 
                result_str != 'None' and 
                not result_str.startswith('<') and  # Avoid object repr strings
                not result_str.startswith('object at') and
                len(result_str) > 10):  # Minimum meaningful length
                debug_print(f"[EXTRACT] Method 6 SUCCESS: String conversion fallback, {len(result_str)} characters")
                return result_str
        except Exception as e:
            debug_print(f"[EXTRACT] Method 6 failed: String conversion error: {e}")
    
    # All methods failed
    if found_empty_response:
        # We found empty responses - this is different from extraction failure
        debug_print(f"[EXTRACT] Found empty response markers - model returned no content")
        return "I couldn't generate a response for your request. Please try rephrasing your question."
    else:
        # Complete extraction failure
        error_msg = f"[EXTRACT] All extraction methods failed for {type(result)}"
        debug_print(error_msg)
        
        if hasattr(result, '__dict__'):
            attrs = list(result.__dict__.keys())[:10]  # Limit to first 10 attrs
            debug_print(f"[EXTRACT] Object attributes: {attrs}")
        
        return None

def _emit_reasoning_event(event_type: str, data: Dict[str, Any]):
    """Emit a reasoning event through the websocket if available"""
    global _current_websocket
    if _current_websocket:
        try:
            # Check if we're in an async context
            try:
                loop = asyncio.get_running_loop()
                # We're in an async context, create task
                asyncio.create_task(_current_websocket.emit('reasoning_event', {
                    'type': event_type,
                    'data': data,
                    'timestamp': time.time()
                }))
            except RuntimeError:
                # No async loop, we're in sync context - just log for now
                debug_print(f"[DEBUG] Reasoning event (sync): {event_type} - {data}")
        except Exception as e:
            debug_print(f"[DEBUG] Failed to emit reasoning event: {e}")

_bq_tool = None
_search_tool = None
_geocoding_tool = None
_list_tool = None
_pdl_tool = None

def _get_bq_tool():
    global _bq_tool
    if _bq_tool is None:
        _bq_tool = BigQueryReadOnlyTool()
    return _bq_tool

def _get_search_tool():
    global _search_tool
    if _search_tool is None:
        _search_tool = GoogleSearchTool()
    return _search_tool

def _get_geocoding_tool():
    global _geocoding_tool
    if _geocoding_tool is None:
        _geocoding_tool = GeocodingTool()
    return _geocoding_tool

def _get_list_tool():
    global _list_tool
    if _list_tool is None:
        _list_tool = VoterListTool()
    return _list_tool

def _get_pdl_tool():
    global _pdl_tool
    if _pdl_tool is None:
        _pdl_tool = PDLEnrichmentTool()
    return _pdl_tool

def bigquery_select(sql: str) -> Dict[str, Any]:
    """Executes read-only SELECT queries on approved BigQuery tables with smart field mapping.
    
    Args:
        sql (str): The SQL query to execute. Must be a SELECT query against approved tables.
                  Common field names like 'voter_id', 'party', 'address' are automatically mapped
                  to the correct schema field names.
        
    Returns:
        Dict[str, Any]: Query results including rows, row_count, truncated flag, elapsed time, 
                       original SQL, and mapped SQL. If an error occurs, returns error information
                       instead of raising an exception.
    """
    print(f"\n[TOOL INVOKED] bigquery_select")
    print(f"[SQL QUERY] {sql[:500]}...")
    
    # Emit reasoning event if we're in a streaming context
    _emit_reasoning_event("tool_start", {
        "tool": "bigquery_select", 
        "query": sql,  # Send full query for debugging
        "truncated": len(sql) > 1000,
        "query_length": len(sql)
    })
    
    try:
        result = _get_bq_tool().run(sql)
        debug_print(f"[DEBUG] BigQuery tool returned: {type(result)}, keys: {result.keys() if isinstance(result, dict) else 'N/A'}")
        
        # Log result size
        if isinstance(result, dict):
            row_count = result.get('row_count', 0)
            result_str = str(result)
            print(f"[TOOL RESULT] Rows returned: {row_count}")
            print(f"[TOOL RESULT SIZE] {len(result_str)} characters / ~{len(result_str)//4} tokens")
            if len(result_str) > 100000:
                print(f"[WARNING] Large result: {len(result_str)} characters!")
            
            # Emit reasoning event with results summary
            _emit_reasoning_event("tool_result", {
                "tool": "bigquery_select",
                "rows": row_count,
                "size_chars": len(result_str),
                "size_tokens": len(result_str) // 4
            })
        
        return result
    except Exception as e:
        error_print(f"[ERROR] BigQuery tool execution failed: {e}")
        _emit_reasoning_event("tool_error", {
            "tool": "bigquery_select",
            "error": str(e)
        })
        return {
            "error": f"BigQuery tool execution failed: {str(e)}",
            "sql": sql,
            "rows": [],
            "row_count": 0
        }

def geocode_address(address: str) -> Dict[str, Any]:
    """Convert an address to latitude/longitude coordinates using Google Maps.
    
    Args:
        address (str): The address to geocode. Can be a full address, business name, 
                      or landmark (e.g., "123 Main St, Summit, NJ" or "Summit train station").
                      If no state is specified, New Jersey will be assumed.
    
    Returns:
        Dict[str, Any]: Contains latitude, longitude, and formatted_address if successful,
                       or error information if geocoding fails. Useful for finding exact
                       locations to use in geospatial BigQuery queries.
    
    Example:
        >>> geocode_address("Summit train station")
        {"latitude": 40.7155, "longitude": -74.3574, "formatted_address": "Summit Station, Summit, NJ 07901, USA"}
    """
    try:
        result = _get_geocoding_tool().geocode(address)
        debug_print(f"[DEBUG] Geocoding result for '{address}': {result}")
        return result
    except Exception as e:
        error_print(f"[ERROR] Geocoding failed: {e}")
        return {
            "error": f"Geocoding failed: {str(e)}",
            "address": address
        }

def google_search(query: str, num_results: int = 5) -> Dict[str, Any]:
    """Search Google for current information about NJ politics, elections, and voter-related topics.
    
    Args:
        query (str): The search query. Will automatically add NJ context if not present.
        num_results (int): Number of results to return (max 10, default 5).
    
    Returns:
        Dict[str, Any]: Search results including title, snippet, and link for each result.
                       Returns error information if search fails or API is not configured.
    """
    print(f"\n[TOOL INVOKED] google_search")
    print(f"[SEARCH QUERY] {query[:200]}")
    print(f"[NUM RESULTS] {num_results}")
    
    # Emit reasoning event
    _emit_reasoning_event("tool_start", {
        "tool": "google_search",
        "query": query,  # Send full query
        "num_results": num_results,
        "query_length": len(query)
    })
    
    try:
        # Use the NJ-specific search method to ensure NJ context
        result = _get_search_tool().search_nj_specific(query, num_results)
        debug_print(f"[DEBUG] Google search returned {result.get('result_count', 0)} results for query: {query[:100]}")
        
        # Log result size
        result_str = str(result)
        print(f"[TOOL RESULT SIZE] {len(result_str)} characters / ~{len(result_str)//4} tokens")
        
        # Emit reasoning event with results
        _emit_reasoning_event("tool_result", {
            "tool": "google_search",
            "results_count": result.get('result_count', 0),
            "size_chars": len(result_str),
            "size_tokens": len(result_str) // 4
        })
        
        return result
    except Exception as e:
        error_print(f"[ERROR] Google search failed: {e}")
        _emit_reasoning_event("tool_error", {
            "tool": "google_search",
            "error": str(e)
        })
        return {
            "error": f"Google search failed: {str(e)}",
            "query": query,
            "results": []
        }

def save_voter_list(list_name: str, description: str, sql_query: str, row_count: int) -> Dict[str, Any]:
    """Save a voter list for later retrieval and sharing.
    
    IMPORTANT: You should proactively save lists when:
    - A query returns a meaningful set of voters (any size)
    - The user asks questions like "Who are all the voters that..."
    - The user explicitly asks to save a list with phrases like "save this list"
    
    Args:
        list_name (str): A descriptive name for the list (auto-generate based on the query).
                        Examples: "Democrats in Summit", "High-frequency voters born after 1990"
        description (str): The original user query/question that generated this list.
        sql_query (str): The exact SQL query used to generate the list (for re-running).
        row_count (int): The number of voters in the result set.
    
    Returns:
        Dict[str, Any]: Contains success status, list_id if successful, or error information.
    
    Example:
        >>> save_voter_list(
        ...     "Young Democrats in Summit",
        ...     "Show me all Democrats under 30 in Summit",
        ...     "SELECT * FROM voters WHERE demo_party = 'DEM' AND age < 30 AND muni_name = 'SUMMIT'",
        ...     127
        ... )
        {"success": True, "list_id": "abc123", "message": "List 'Young Democrats in Summit' saved successfully"}
    """
    try:
        # Get user context from session (will be set by the app)
        import os
        user_id = os.environ.get("VOTER_LIST_USER_ID", "default_user")
        user_email = os.environ.get("VOTER_LIST_USER_EMAIL", "user@example.com")
        
        # Enhanced logging for debugging
        debug_print(f"[DEBUG] Attempting to save list:")
        debug_print(f"  - User ID: {user_id}")
        debug_print(f"  - User Email: {user_email}")
        debug_print(f"  - List Name: {list_name}")
        debug_print(f"  - Row Count: {row_count}")
        debug_print(f"  - SQL Query Length: {len(sql_query)} chars")
        
        result = _get_list_tool().save_voter_list(
            user_id=user_id,
            user_email=user_email,
            list_name=list_name,
            description_text=description,
            sql_query=sql_query,
            row_count=row_count,
            model_name=MODEL
        )
        
        if result.get("success"):
            debug_print(f"[DEBUG] Successfully saved voter list '{list_name}' with ID: {result.get('list_id')}")
        else:
            error_print(f"[ERROR] Failed to save list: {result.get('error')}")
        
        return result
    except Exception as e:
        import traceback
        error_print(f"[ERROR] Exception while saving voter list: {e}")
        error_print(f"[ERROR] Traceback: {traceback.format_exc()}")
        return {
            "success": False,
            "error": f"Failed to save list: {str(e)}",
            "list_id": None
        }

def pdl_batch_enrichment(master_ids: List[str], min_likelihood: int = 8, skip_existing: bool = True, force: bool = False) -> Dict[str, Any]:
    """Batch enrichment from People Data Labs for multiple voters (up to 100 at once).
    
    IMPORTANT COST OPTIMIZATION: Use this for lists of 3+ people instead of individual enrichments.
    - Batch processing is MUCH faster: 100 people in ~2 seconds vs ~2 minutes individually
    - Same cost per successful match ($0.25 each), but more efficient
    - Automatically skips recently enriched individuals to save money
    
    Args:
        master_ids (List[str]): List of voter master_ids to enrich (max 100)
        min_likelihood (int): Minimum confidence score (1-10, default 8)
                             Lower = more matches but less accurate
                             Higher = fewer matches but more accurate
        skip_existing (bool): Skip individuals enriched in last 6 months (default True)
        force (bool): Bypass cost confirmations (use carefully!)
    
    Returns:
        Dict[str, Any]: Batch results including:
                       - batch_summary: Stats on successful/failed enrichments
                       - enriched: List of successfully enriched individuals
                       - already_enriched: Individuals skipped (already have data)
                       - cost: Total cost for new enrichments
    
    Examples:
        >>> # Enrich a list of high-value donors
        >>> master_ids = ["voter123", "voter456", "voter789"]
        >>> pdl_batch_enrichment(master_ids, min_likelihood=8)
        {"status": "batch_complete", "batch_summary": {"successful": 2, "cost": 0.50}, ...}
    """
    try:
        tool = _get_pdl_tool()
        
        print(f"\n[TOOL INVOKED] pdl_batch_enrichment")
        print(f"[BATCH SIZE] {len(master_ids)} individuals")
        print(f"[PARAMETERS] min_likelihood={min_likelihood}, skip_existing={skip_existing}")
        
        _emit_reasoning_event("tool_start", {
            "tool": "pdl_batch_enrichment",
            "batch_size": len(master_ids),
            "parameters": {"min_likelihood": min_likelihood, "skip_existing": skip_existing}
        })
        
        result = tool.trigger_batch_enrichment(
            master_ids=master_ids,
            min_likelihood=min_likelihood,
            skip_existing=skip_existing,
            require_confirmation=not force
        )
        
        _emit_reasoning_event("tool_end", {
            "tool": "pdl_batch_enrichment",
            "status": result.get("status"),
            "summary": result.get("batch_summary", {})
        })
        
        # Print summary for console
        if result.get("status") == "batch_complete":
            summary = result.get("batch_summary", {})
            print(f"[BATCH COMPLETE] {summary.get('successful', 0)}/{summary.get('attempted', 0)} enriched")
            print(f"[COST] ${summary.get('cost', 0):.2f}")
        
        return result
        
    except Exception as e:
        print(f"[ERROR] Batch enrichment failed: {str(e)}")
        _emit_reasoning_event("tool_error", {
            "tool": "pdl_batch_enrichment",
            "error": str(e)
        })
        return {
            "status": "error",
            "error": str(e),
            "message": "Batch enrichment failed"
        }

def pdl_enrichment(master_id: str, action: str = "fetch", min_likelihood: int = 8, force: bool = False) -> Dict[str, Any]:
    """Fetch or trigger People Data Labs enrichment for a voter.
    
    IMPORTANT: PDL enrichment costs $0.25 per API call. Use sparingly and only for high-value voters.
    
    Args:
        master_id (str): The voter's master_id from the database
        action (str): Either "fetch" to get existing data or "enrich" to trigger new enrichment
        min_likelihood (int): For enrichment, minimum confidence score (1-10, default 8)
                             Lower values = more matches but less accurate
                             Higher values = fewer matches but more accurate
        force (bool): For enrichment, bypass cost controls and existing data checks (use carefully!)
    
    Returns:
        Dict[str, Any]: Contains enrichment data or status information including:
                       - For existing data: Full PDL profile with job, education, social media, etc.
                       - For new enrichment: Cost information and enrichment results
                       - For errors: Status and error messages
    
    Examples:
        >>> # First check if data exists
        >>> pdl_enrichment("abc123", action="fetch")
        {"status": "found", "enrichment": {...full PDL data...}}
        
        >>> # Trigger new enrichment if needed
        >>> pdl_enrichment("abc123", action="enrich", min_likelihood=8)
        {"status": "enriched", "cost": 0.25, "enrichment": {...}}
    """
    try:
        tool = _get_pdl_tool()
        
        if action == "fetch":
            return tool.get_enrichment(master_id)
        elif action == "enrich":
            return tool.trigger_enrichment(
                master_id,
                min_likelihood=min_likelihood,
                skip_if_exists=not force,
                require_confirmation=not force
            )
        elif action == "session_summary":
            return tool.get_session_summary()
        else:
            return {
                "status": "error",
                "message": f"Invalid action: {action}. Use 'fetch' or 'enrich'"
            }
    except Exception as e:
        error_print(f"[ERROR] PDL enrichment failed: {e}")
        return {
            "status": "error",
            "error": f"PDL enrichment failed: {str(e)}"
        }

def create_google_doc(title: str, content: str = "", user_id: Optional[str] = None) -> str:
    """Create a new Google Doc with the specified title and content.
    
    Args:
        title (str): The title of the document
        content (str): The initial content of the document (optional)
        user_id (str): The ID of the user creating the document (optional, will use session if not provided)
        
    Returns:
        str: JSON string with document details including doc_id, title, and URL
    """
    import asyncio
    
    async def _create_doc():
        tool = GoogleDocsTool()
        
        # Get user_id from session if not provided
        nonlocal user_id
        if not user_id:
            from .user_context import get_current_user_id
            user_id = get_current_user_id()
            if not user_id:
                return json.dumps({
                    'error': 'No user context available. Please ensure you are logged in.'
                })
        
        result = await tool.create_document(title=title, content=content, user_id=user_id)
        debug_print(f"[GOOGLE_DOCS] Document created: {result}")
        return result
    
    try:
        # Try to get the running event loop
        try:
            loop = asyncio.get_running_loop()
            # If we're in an async context, run the coroutine in the existing loop
            import concurrent.futures
            with concurrent.futures.ThreadPoolExecutor() as executor:
                future = executor.submit(asyncio.run, _create_doc())
                return future.result()
        except RuntimeError:
            # No running loop, create a new one
            return asyncio.run(_create_doc())
    except Exception as e:
        error_print(f"[ERROR] Failed to create Google Doc: {e}")
        return json.dumps({
            'error': f'Failed to create document: {str(e)}'
        })

def read_google_doc(doc_id: str, user_id: Optional[str] = None) -> str:
    """Read the content of a Google Doc.
    
    Args:
        doc_id (str): The ID of the document to read
        user_id (str): The ID of the user requesting the document (optional, will use session if not provided)
        
    Returns:
        str: JSON string with document content including doc_id, title, content, and URL
    """
    import asyncio
    
    async def _read_doc():
        tool = GoogleDocsTool()
        
        # Get user_id from session if not provided
        nonlocal user_id
        if not user_id:
            from .user_context import get_current_user_id
            user_id = get_current_user_id()
            if not user_id:
                return json.dumps({
                    'error': 'No user context available. Please ensure you are logged in.'
                })
        
        result = await tool.read_document(doc_id=doc_id, user_id=user_id)
        debug_print(f"[GOOGLE_DOCS] Document read: {doc_id}")
        return result
    
    try:
        # Try to get the running event loop
        try:
            loop = asyncio.get_running_loop()
            # If we're in an async context, run the coroutine in the existing loop
            import concurrent.futures
            with concurrent.futures.ThreadPoolExecutor() as executor:
                future = executor.submit(asyncio.run, _read_doc())
                return future.result()
        except RuntimeError:
            # No running loop, create a new one
            return asyncio.run(_read_doc())
    except Exception as e:
        error_print(f"[ERROR] Failed to read Google Doc: {e}")
        return json.dumps({
            'error': f'Failed to read document: {str(e)}'
        })

def list_google_docs(user_id: Optional[str] = None) -> str:
    """List all Google Docs owned by the user.
    
    Args:
        user_id (str): The ID of the user (optional, will use session if not provided)
        
    Returns:
        str: JSON string with list of documents including doc_id, title, created_at, updated_at, and URL
    """
    import asyncio
    
    async def _list_docs():
        tool = GoogleDocsTool()
        
        # Get user_id from session if not provided
        nonlocal user_id
        if not user_id:
            from .user_context import get_current_user_id
            user_id = get_current_user_id()
            if not user_id:
                return json.dumps({
                    'error': 'No user context available. Please ensure you are logged in.'
                })
        
        result = await tool.list_documents(user_id=user_id)
        debug_print(f"[GOOGLE_DOCS] Listed documents for user {user_id}")
        return result
    
    try:
        # Try to get the running event loop
        try:
            loop = asyncio.get_running_loop()
            # If we're in an async context, run the coroutine in the existing loop
            import concurrent.futures
            with concurrent.futures.ThreadPoolExecutor() as executor:
                future = executor.submit(asyncio.run, _list_docs())
                return future.result()
        except RuntimeError:
            # No running loop, create a new one
            return asyncio.run(_list_docs())
    except Exception as e:
        error_print(f"[ERROR] Failed to list Google Docs: {e}")
        return json.dumps({
            'error': f'Failed to list documents: {str(e)}'
        })

def update_google_doc(doc_id: str, content: str, user_id: Optional[str] = None) -> str:
    """Update the content of a Google Doc.
    
    Args:
        doc_id (str): The ID of the document to update
        content (str): The new content for the document
        user_id (str): The ID of the user updating the document (optional, will use session if not provided)
        
    Returns:
        str: JSON string with update status
    """
    import asyncio
    
    async def _update_doc():
        tool = GoogleDocsTool()
        
        # Get user_id from session if not provided
        nonlocal user_id
        if not user_id:
            from .user_context import get_current_user_id
            user_id = get_current_user_id()
            if not user_id:
                return json.dumps({
                    'error': 'No user context available. Please ensure you are logged in.'
                })
        
        result = await tool.update_document(doc_id=doc_id, content=content, user_id=user_id)
        debug_print(f"[GOOGLE_DOCS] Document updated: {doc_id}")
        return result
    
    try:
        # Try to get the running event loop
        try:
            loop = asyncio.get_running_loop()
            # If we're in an async context, run the coroutine in the existing loop
            import concurrent.futures
            with concurrent.futures.ThreadPoolExecutor() as executor:
                future = executor.submit(asyncio.run, _update_doc())
                return future.result()
        except RuntimeError:
            # No running loop, create a new one
            return asyncio.run(_update_doc())
    except Exception as e:
        error_print(f"[ERROR] Failed to update Google Doc: {e}")
        return json.dumps({
            'error': f'Failed to update document: {str(e)}'
        })

class NJVoterChatAgent(Agent):
    def __init__(self):
        import os
        os.environ["GOOGLE_GENAI_USE_VERTEXAI"] = "TRUE"
        os.environ["GOOGLE_CLOUD_PROJECT"] = PROJECT_ID
        os.environ["GOOGLE_CLOUD_LOCATION"] = REGION
        
        # Log system prompt size
        print(f"[SYSTEM PROMPT SIZE] {len(SYSTEM_PROMPT)} characters / ~{len(SYSTEM_PROMPT)//4} tokens")
        debug_print(f"[DEBUG] Initializing agent with instruction: {SYSTEM_PROMPT[:100]}...")
        
        super().__init__(
            name="nj_voter_chat", 
            model=MODEL, 
            tools=[
                bigquery_select, 
                google_search, 
                geocode_address, 
                save_voter_list, 
                pdl_enrichment,
                pdl_batch_enrichment,
                create_google_doc,
                read_google_doc,
                list_google_docs,
                update_google_doc
            ], 
            instruction=SYSTEM_PROMPT
        )
        debug_print(f"[DEBUG] Agent initialized successfully with instruction parameter and tools: bigquery_select, google_search, geocode_address, save_voter_list, pdl_enrichment, pdl_batch_enrichment, create_google_doc, read_google_doc, list_google_docs, update_google_doc")
        self._initialize_services()
    
    def _initialize_services(self):
        from google.adk.sessions.in_memory_session_service import InMemorySessionService
        from google.adk.memory.in_memory_memory_service import InMemoryMemoryService
        from google.adk.artifacts.in_memory_artifact_service import InMemoryArtifactService
        from google.adk.runners import Runner
        from .session_integration import SessionIntegration
        
        self._session_service = InMemorySessionService()
        self._memory_service = InMemoryMemoryService()
        self._artifact_service = InMemoryArtifactService()
        
        self._persistent_sessions = SessionIntegration()
        
        self._runner = Runner(
            app_name="nj_voter_chat",
            agent=self,
            session_service=self._session_service,
            memory_service=self._memory_service,
            artifact_service=self._artifact_service
        )
        self._user_id = "default_user"
        self._session_id = None

    def chat(self, prompt: str):
        def _run_asyncio(coro):
            loop = None
            try:
                loop = asyncio.get_event_loop()
            except RuntimeError:
                loop = None
            if loop and loop.is_running():
                new_loop = asyncio.new_event_loop()
                try:
                    asyncio.set_event_loop(new_loop)
                    return new_loop.run_until_complete(coro)
                finally:
                    new_loop.close()
                    asyncio.set_event_loop(loop)
            else:
                return asyncio.run(coro)

        async def _consume_async_gen(agen):
            # Use the improved ADK chunk handler for proper partial flag handling
            from .adk_chunk_handler import ADKChunkHandler
            
            handler = ADKChunkHandler()
            all_chunks = []
            last = None
            chunk_count = 0
            total_size = 0
            
            # Collect all chunks while processing them properly
            async for chunk in agen:
                chunk_count += 1
                chunk_str = str(chunk)
                total_size += len(chunk_str)
                
                # Store chunk for final processing
                all_chunks.append(chunk)
                
                # Log significant events
                if hasattr(chunk, '__class__'):
                    event_type = chunk.__class__.__name__
                    print(f"[ADK EVENT {chunk_count}] Type: {event_type}, Size: {len(chunk_str)} chars")
                    
                    # Emit ADK reasoning event with full content for debugging
                    _emit_reasoning_event("adk_event", {
                        "event_number": chunk_count,
                        "event_type": event_type,
                        "size_chars": len(chunk_str),
                        "size_tokens": len(chunk_str) // 4,
                        "content": chunk_str,  # Send full content for debugging
                        "truncated": len(chunk_str) > 2000
                    })
                    
                    # Check for tool calls
                    if 'tool' in chunk_str.lower() or 'function' in chunk_str.lower():
                        print(f"[TOOL ACTIVITY DETECTED] {chunk_str[:500]}")
                        _emit_reasoning_event("adk_tool_activity", {
                            "content": chunk_str,  # Full content for debugging
                            "preview": chunk_str[:500] if len(chunk_str) > 500 else chunk_str
                        })
                
                last = chunk
            
            print(f"[ADK COMPLETE] Total events: {chunk_count}, Total size: {total_size} chars / ~{total_size//4} tokens")
            _emit_reasoning_event("adk_complete", {
                "total_events": chunk_count,
                "total_size_chars": total_size,
                "total_size_tokens": total_size // 4
            })
            
<<<<<<< HEAD
            # Process chunks with corrected partial flag understanding:
            # - partial=True: Current output is incomplete, more coming for THIS chunk
            # - partial=False/None: Current chunk is complete
            partial_buffer = ""
            completed_texts = []
=======
            # IMPROVED: Robust ADK response extraction handling all formats
            combined_text = ""
>>>>>>> 7232111c
            final_chunk = None
            text_parts = []
            has_empty_response = False
            
            print(f"[ADK] Processing {len(all_chunks)} chunks with correct partial flag logic")
            
            # First pass: Analyze chunk structure and collect all text
            for i, chunk in enumerate(all_chunks):
<<<<<<< HEAD
                is_partial = getattr(chunk, 'partial', None)
=======
                chunk_info = {
                    'index': i + 1,
                    'type': type(chunk).__name__,
                    'has_content': hasattr(chunk, 'content'),
                    'has_parts': False,
                    'text_found': False,
                    'text_length': 0
                }
>>>>>>> 7232111c
                
                # Method 1: Standard ADK response with content.parts
                if hasattr(chunk, 'content') and hasattr(chunk.content, 'parts'):
<<<<<<< HEAD
                    # Extract text from this chunk's parts
                    for part in chunk.content.parts:
                        if hasattr(part, 'text') and part.text:
                            text = part.text
                            
                            if is_partial is True:
                                # This output is incomplete - accumulate in buffer
                                partial_buffer += text
                                print(f"[ADK] Chunk {i+1}: Partial text, accumulating ({len(text)} chars, buffer: {len(partial_buffer)} chars)")
                            else:
                                # partial=False or None: This chunk is complete
                                if partial_buffer:
                                    # Complete the partial sequence
                                    complete_text = partial_buffer + text
                                    completed_texts.append(complete_text)
                                    partial_buffer = ""
                                    print(f"[ADK] Chunk {i+1}: Completing partial sequence ({len(complete_text)} chars total)")
                                else:
                                    # Standalone complete chunk
                                    completed_texts.append(text)
                                    print(f"[ADK] Chunk {i+1}: Complete standalone chunk ({len(text)} chars)")
                    
                    # Keep the last chunk that had content as our template
                    if completed_texts or partial_buffer:
                        final_chunk = chunk
            
            # Handle any remaining partial buffer
            if partial_buffer:
                completed_texts.append(partial_buffer)
                print(f"[ADK] Final partial buffer added: {len(partial_buffer)} chars")
            
            # Combine all completed texts
            combined_text = "".join(completed_texts)
            
            # Return result with combined text
            if combined_text and final_chunk:
                print(f"[ADK] Final combined text: {len(combined_text)} chars from {len(completed_texts)} segments")
=======
                    chunk_info['has_parts'] = True
                    parts_count = len(chunk.content.parts) if chunk.content.parts else 0
                    
                    for j, part in enumerate(chunk.content.parts):
                        if hasattr(part, 'text'):
                            if part.text:
                                text = part.text.strip()
                                if text:
                                    text_parts.append(text)
                                    chunk_info['text_found'] = True
                                    chunk_info['text_length'] = len(text)
                                    print(f"[ADK] Chunk {i+1}.{j+1}: Found text ({len(text)} chars)")
                            elif part.text == '':
                                # Explicitly empty response from ADK
                                has_empty_response = True
                                print(f"[ADK] Chunk {i+1}.{j+1}: Empty text response (ADK returned no content)")
                
                # Method 2: Direct text attribute on chunk
                elif hasattr(chunk, 'text') and chunk.text:
                    text = chunk.text.strip()
                    if text:
                        text_parts.append(text)
                        chunk_info['text_found'] = True
                        chunk_info['text_length'] = len(text)
                        print(f"[ADK] Chunk {i+1}: Direct text attribute ({len(text)} chars)")
                
                # Method 3: Check for response/output attributes
                elif hasattr(chunk, 'response') and chunk.response:
                    if isinstance(chunk.response, str):
                        text = chunk.response.strip()
                        if text:
                            text_parts.append(text)
                            chunk_info['text_found'] = True
                            chunk_info['text_length'] = len(text)
                            print(f"[ADK] Chunk {i+1}: Response attribute ({len(text)} chars)")
                
                # Keep track of chunks with content structure for final result
                if chunk_info['text_found'] or (chunk_info['has_parts'] and not has_empty_response):
                    final_chunk = chunk
                
                # Log chunk analysis
                if chunk_info['text_found']:
                    print(f"[ADK] Chunk {chunk_info['index']}: {chunk_info['type']} - {chunk_info['text_length']} chars extracted")
                elif chunk_info['has_parts']:
                    print(f"[ADK] Chunk {chunk_info['index']}: {chunk_info['type']} - has parts but no text")
                else:
                    print(f"[ADK] Chunk {chunk_info['index']}: {chunk_info['type']} - no recognizable content structure")
            
            # Handle incremental vs complete responses
            # Check if we have partial/streaming indicators
            if text_parts:
                # Check for duplicate content (sometimes ADK sends the same response multiple times)
                unique_texts = []
                seen = set()
                for text in text_parts:
                    if text not in seen:
                        unique_texts.append(text)
                        seen.add(text)
                
                # Determine if responses are incremental or complete replacements
                if len(unique_texts) == 1:
                    # Same text repeated - use it
                    combined_text = unique_texts[0]
                    print(f"[ADK] Single unique response found: {len(combined_text)} chars")
                else:
                    # Multiple different texts - check if they're incremental
                    # If each subsequent text contains the previous, it's a complete replacement
                    is_replacement = True
                    for i in range(1, len(text_parts)):
                        if text_parts[i-1] not in text_parts[i]:
                            is_replacement = False
                            break
                    
                    if is_replacement and text_parts:
                        # Use the last (most complete) response
                        combined_text = text_parts[-1]
                        print(f"[ADK] Using last complete response: {len(combined_text)} chars")
                    else:
                        # Incremental responses - combine them
                        combined_text = ' '.join(unique_texts)
                        print(f"[ADK] Combined {len(unique_texts)} incremental responses: {len(combined_text)} chars")
            
            # Prepare final result
            if combined_text and final_chunk:
                print(f"[ADK] Final response extracted: {len(combined_text)} chars")
>>>>>>> 7232111c
                
                # Try to preserve chunk structure while updating with complete text
                if hasattr(final_chunk, 'content') and hasattr(final_chunk.content, 'parts'):
<<<<<<< HEAD
                    if final_chunk.content.parts:
                        # Replace the text in the first part with combined text
                        if hasattr(final_chunk.content.parts[0], 'text'):
                            final_chunk.content.parts[0].text = combined_text
                            print(f"[ADK] Updated final chunk with properly combined text")
                
                # Log handler metrics
                print(f"[ADK] Chunk processing metrics: {len(completed_texts)} complete segments, "
                      f"{len(combined_text)} total chars")
=======
                    if final_chunk.content.parts and hasattr(final_chunk.content.parts[0], 'text'):
                        final_chunk.content.parts[0].text = combined_text
                        print(f"[ADK] Updated final chunk with complete response")
                elif hasattr(final_chunk, 'text'):
                    final_chunk.text = combined_text
                    print(f"[ADK] Updated final chunk text attribute")
                
                # Emit final response info for debugging
                _emit_reasoning_event("adk_response_extracted", {
                    "total_chunks": len(all_chunks),
                    "text_chunks_found": len(text_parts),
                    "unique_responses": len(unique_texts) if 'unique_texts' in locals() else 1,
                    "final_length": len(combined_text),
                    "has_empty_response": has_empty_response
                })
>>>>>>> 7232111c
                
                return final_chunk
            elif has_empty_response:
                # ADK explicitly returned empty response
                print(f"[ADK] WARNING: ADK returned empty response - model may have refused or failed to process")
                error_print(f"[ADK] Empty response from model. This can happen when:")
                error_print(f"  - The request violates model safety guidelines")
                error_print(f"  - The model cannot process the specific request format")
                error_print(f"  - There's a temporary model issue")
                
                # Return last chunk but mark it as empty
                if last and hasattr(last, 'content') and hasattr(last.content, 'parts'):
                    if last.content.parts and hasattr(last.content.parts[0], 'text'):
                        last.content.parts[0].text = "I encountered an issue generating a response. Please try rephrasing your question or try again."
                
                return last
            else:
                # No text found at all
                print(f"[ADK] ERROR: No text content found in any of {len(all_chunks)} chunks")
                error_print(f"[ADK] Failed to extract response from chunks. Debug info:")
                for i, chunk in enumerate(all_chunks[-3:]):  # Log last 3 chunks for debugging
                    error_print(f"  Chunk {i}: type={type(chunk).__name__}, attrs={list(chunk.__dict__.keys()) if hasattr(chunk, '__dict__') else 'N/A'}")
                
                return last

        # Get user context
        user_id = os.environ.get("VOTER_LIST_USER_ID", "default_user")
        user_email = os.environ.get("VOTER_LIST_USER_EMAIL", "user@example.com")
        chat_session_id = os.environ.get("CHAT_SESSION_ID")
        session_id = self._session_id if hasattr(self, '_session_id') else None
        
        # Only use the session_id passed from WebSocket for loading history
        # DON'T create sessions here - WebSocket handler already creates them
        # This prevents duplicate/orphan sessions from being created
        persistent_session_id = chat_session_id  # Use the session created by WebSocket
        
        # Note: We no longer call create_or_get_session here because:
        # 1. WebSocket handler creates the session if needed (websocket.py lines 130-135)
        # 2. WebSocket handler saves all messages (websocket.py lines 158, 247)
        # 3. Agent only needs the session_id to load conversation history
        
        if not persistent_session_id:
            print(f"[Agent] No session_id provided, conversation history won't be available")
        else:
            print(f"[Agent] Using session_id from WebSocket: {persistent_session_id}")

        try:
            debug_print("[DEBUG] NJVoterChatAgent.chat -> using proper ADK Runner invocation")
            from google.adk.agents.run_config import RunConfig
            from google.genai import types
            
            # Use the chat session ID if provided, otherwise create a new one
            # This ensures each chat conversation has its own ADK session
            chat_session_id = os.environ.get("CHAT_SESSION_ID")
            
            # If we have a chat session ID and it's different from current, handle session properly
            if chat_session_id:
                expected_session_id = f"chat_{chat_session_id}"
                
                # Check if we need to switch to a different session or create new one
                if not hasattr(self, '_session_id') or self._session_id != expected_session_id:
                    previous_session_id = getattr(self, '_session_id', None)
                    self._session_id = expected_session_id
                    
                    # Load conversation history for context if this is an existing chat session
                    debug_print(f"[DEBUG] Loading conversation history for session: {chat_session_id}")
                    try:
                        # Get the conversation history from persistent storage
                        history = _run_asyncio(self._persistent_sessions.get_session_history(
                            session_id=chat_session_id,
                            user_id=user_id
                        ))
                        
                        if history:
                            debug_print(f"[DEBUG] Found {len(history)} messages in conversation history")
                            # The history will be used to provide context for the current conversation
                            # Store it for later use in the prompt
                            self._conversation_history = history
                        else:
                            debug_print(f"[DEBUG] No conversation history found for session {chat_session_id}")
                            self._conversation_history = []
                    except Exception as e:
                        debug_print(f"[DEBUG] Error loading conversation history: {e}")
                        self._conversation_history = []
                    
                    # Try to create ADK session, but handle case where it might already exist
                    try:
                        session = _run_asyncio(self._session_service.create_session(
                            app_name="nj_voter_chat",
                            user_id=self._user_id,
                            session_id=self._session_id
                        ))
                        debug_print(f"[DEBUG] Created new ADK session for chat: {self._session_id}")
                    except Exception as e:
                        debug_print(f"[DEBUG] Session creation returned: {e}, continuing with session_id: {self._session_id}")
                else:
                    debug_print(f"[DEBUG] Reusing ADK session for chat: {self._session_id}")
                    # Session already active, conversation history should already be loaded
            else:
                # Fallback: create a new session each time if no chat session ID
                self._session_id = f"session_{int(time.time())}_{os.getpid()}"
                self._conversation_history = []  # No history for new sessions
                try:
                    session = _run_asyncio(self._session_service.create_session(
                        app_name="nj_voter_chat",
                        user_id=self._user_id,
                        session_id=self._session_id
                    ))
                    debug_print(f"[DEBUG] Created new ADK session (no chat session): {self._session_id}")
                except Exception as e:
                    debug_print(f"[DEBUG] Session creation returned: {e}, continuing with session_id: {self._session_id}")
            
            # Check for user custom prompt and prepend it to the message if available
            custom_prompt = os.environ.get("USER_CUSTOM_PROMPT", "").strip()
            if custom_prompt:
                # Prepend the custom instructions to the user's message
                enhanced_prompt = f"[User's Custom Instructions: {custom_prompt}]\n\n{prompt}"
                print(f"[CUSTOM PROMPT] Adding {len(custom_prompt)} chars of custom instructions to prompt")
            else:
                enhanced_prompt = prompt
            
            message_content = types.Content(
                role="user",
                parts=[types.Part(text=enhanced_prompt)]
            )
            
            # Log token estimation for the prompt
            print(f"\n[AGENT INVOCATION] Starting ADK agent processing")
            print(f"[USER PROMPT] {prompt[:200]}{'...' if len(prompt) > 200 else ''}")
            print(f"[PROMPT SIZE] {len(prompt)} characters / ~{len(prompt)//4} tokens")
            print(f"[SESSION ID] {self._session_id}")
            
            debug_print(f"[DEBUG] User prompt being sent with proper ADK message format: {prompt[:200]}...")
            debug_print(f"[DEBUG] Message content structure: {message_content}")
            debug_print(f"[DEBUG] Session ID: {self._session_id}, User ID: {self._user_id}")
            debug_print(f"[DEBUG] About to call runner.run_async with RunConfig")
            
            # Configure generation parameters via RunConfig
            max_tokens = int(os.environ.get("ADK_MAX_OUTPUT_TOKENS", "32768"))
            run_config = RunConfig()
            
            # Log RunConfig details
            print(f"[RUN CONFIG] max_llm_calls: {run_config.max_llm_calls}")
            
            # Set a limit on context/history to prevent token overflow
            # The model has a 1M token limit, but with system prompt + history + query + response
            # we need to leave room. Setting a conservative limit.
            if hasattr(run_config, 'max_context_tokens'):
                run_config.max_context_tokens = 800000  # Leave ~250k for response
            
            # Set generation parameters if available in RunConfig
            if hasattr(run_config, 'generation_config'):
                debug_print(f"[DEBUG] Setting generation_config with max_output_tokens={max_tokens}")
                run_config.generation_config = {
                    "max_output_tokens": max_tokens,
                    "temperature": 0.7,
                    "top_p": 0.95,
                    "top_k": 40
                }
            elif hasattr(run_config, 'max_output_tokens'):
                debug_print(f"[DEBUG] Setting max_output_tokens={max_tokens} directly")
                run_config.max_output_tokens = max_tokens
            else:
                debug_print(f"[DEBUG] No generation config fields found in RunConfig")
            
            if hasattr(run_config, 'request'):
                run_config.request = message_content
                debug_print(f"[DEBUG] Using RunConfig.request field for message content")
                try:
                    agen = self._runner.run_async(
                        user_id=self._user_id,
                        session_id=self._session_id,
                        run_config=run_config
                    )
                except ValueError as e:
                    if "Session not found" in str(e):
                        debug_print(f"[DEBUG] Session not found, creating new session and retrying")
                        # Create a new session with timestamp to avoid conflicts
                        self._session_id = f"chat_{chat_session_id}_{int(time.time())}" if chat_session_id else f"session_{int(time.time())}_{os.getpid()}"
                        try:
                            session = _run_asyncio(self._session_service.create_session(
                                app_name="nj_voter_chat",
                                user_id=self._user_id,
                                session_id=self._session_id
                            ))
                            debug_print(f"[DEBUG] Created fresh ADK session: {self._session_id}")
                        except Exception as se:
                            debug_print(f"[DEBUG] Session creation error (continuing): {se}")
                        # Retry with new session
                        agen = self._runner.run_async(
                            user_id=self._user_id,
                            session_id=self._session_id,
                            run_config=run_config
                        )
                    else:
                        raise
            else:
                debug_print(f"[DEBUG] Using original new_message parameter with fixed structure")
                try:
                    agen = self._runner.run_async(
                        user_id=self._user_id,
                        session_id=self._session_id,
                        new_message=message_content,
                        run_config=run_config
                    )
                except ValueError as e:
                    if "Session not found" in str(e):
                        debug_print(f"[DEBUG] Session not found, creating new session and retrying")
                        # Create a new session with timestamp to avoid conflicts
                        self._session_id = f"chat_{chat_session_id}_{int(time.time())}" if chat_session_id else f"session_{int(time.time())}_{os.getpid()}"
                        try:
                            session = _run_asyncio(self._session_service.create_session(
                                app_name="nj_voter_chat",
                                user_id=self._user_id,
                                session_id=self._session_id
                            ))
                            debug_print(f"[DEBUG] Created fresh ADK session: {self._session_id}")
                        except Exception as se:
                            debug_print(f"[DEBUG] Session creation error (continuing): {se}")
                        # Retry with new session
                        agen = self._runner.run_async(
                            user_id=self._user_id,
                            session_id=self._session_id,
                            new_message=message_content,
                            run_config=run_config
                        )
                    else:
                        raise
            debug_print(f"[DEBUG] Runner.run_async returned: {type(agen)}")
            
            if inspect.isasyncgen(agen):
                try:
                    result = _run_asyncio(_consume_async_gen(agen))
                except ValueError as e:
                    if "Session not found" in str(e):
                        debug_print(f"[DEBUG] Session not found during async consumption, creating new session and retrying")
                        # Create a completely new session with timestamp
                        self._session_id = f"chat_{int(time.time())}_{os.getpid()}"
                        try:
                            session = _run_asyncio(self._session_service.create_session(
                                app_name="nj_voter_chat",
                                user_id=self._user_id,
                                session_id=self._session_id
                            ))
                            debug_print(f"[DEBUG] Created fresh ADK session after error: {self._session_id}")
                        except Exception as se:
                            debug_print(f"[DEBUG] Session creation error (continuing): {se}")
                        
                        # Retry with completely new session
                        if hasattr(run_config, 'request'):
                            agen = self._runner.run_async(
                                user_id=self._user_id,
                                session_id=self._session_id,
                                run_config=run_config
                            )
                        else:
                            agen = self._runner.run_async(
                                user_id=self._user_id,
                                session_id=self._session_id,
                                new_message=message_content,
                                run_config=run_config
                            )
                        result = _run_asyncio(_consume_async_gen(agen))
                    else:
                        raise
                except AttributeError as e:
                    # aiohttp compatibility issue - happens when using BigQuery tool
                    # but doesn't prevent the tool from working
                    if "ClientConnectorDNSError" in str(e):
                        error_print(f"[WARNING] aiohttp compatibility issue (ignoring): {e}")
                        # The tool execution continues despite this error
                        # Return a message indicating to retry
                        return "I'm processing your database query. Due to a temporary compatibility issue, please send your request again and it should work."
                    else:
                        raise
            else:
                result = agen
            
            # Use robust response extraction with retry logic
            max_extraction_attempts = 3
            final_response = None
            
            for attempt in range(1, max_extraction_attempts + 1):
                debug_print(f"[CHAT] Response extraction attempt {attempt}/{max_extraction_attempts}")
                
                final_response = extract_response_text(result, attempt, max_extraction_attempts)
                
                if final_response and len(final_response.strip()) > 0:
                    break
                
                if attempt < max_extraction_attempts:
                    debug_print(f"[CHAT] Extraction attempt {attempt} failed, retrying...")
                    # Small delay before retry
                    import time
                    time.sleep(0.1)
            
            # Validate extracted response
            if final_response and len(final_response.strip()) > 0:
                debug_print(f"[CHAT] Successfully extracted response: {len(final_response)} characters")
                debug_print(f"[CHAT] Response preview: {final_response[:200]}...")
                debug_print(f"[CHAT] Response indicates system instruction awareness: {'data assistant' in final_response.lower() or 'bigquery' in final_response.lower()}")
                
                # REMOVED: Don't save assistant message here - WebSocket handler already saves it
                # This was causing duplicate messages in Firestore
                # The WebSocket handler in backend/core/websocket.py handles all message persistence
                
                return final_response
            else:
                # All extraction attempts failed
                error_print(f"[ERROR] Failed to extract valid response after {max_extraction_attempts} attempts")
                error_print(f"[ERROR] Result type: {type(result)}")
                
                # Check if this was an ADK empty response
                if hasattr(result, 'content') and hasattr(result.content, 'parts'):
                    if any(hasattr(part, 'text') and part.text == '' for part in result.content.parts):
                        error_msg = ("I received an empty response from the model. This sometimes happens with complex queries involving donors or financial data. "
                                   "Please try rephrasing your request, or break it down into simpler parts. "
                                   "For example, you could first search for voters in Bernardsville, then filter by party affiliation.")
                        return error_msg
                
                # Generic extraction failure
                error_msg = "I'm having trouble generating a proper response. The agent appears to be working but couldn't extract the response. Please try your request again."
                return error_msg
            
        except Exception as e:
            error_print(f"[ERROR] ADK Runner invocation failed: {e}")
            
            error_str = str(e)
            
            # Check for token limit errors
            if 'exceeds the maximum number of tokens' in error_str or 'token count' in error_str.lower():
                print(f"[INFO] Token limit exceeded. The conversation history is too large.")
                # Provide a helpful message to the user
                return ("I've hit the token limit due to our conversation history being too long. "
                       "This typically happens with complex queries that involve multiple analyses. "
                       "Please try one of these options:\n"
                       "1. Start a new chat session for this complex analysis\n"
                       "2. Break down your request into smaller parts\n"
                       "3. Ask me to focus on specific aspects rather than comprehensive analysis\n\n"
                       "For your strategy question, you could ask me to:\n"
                       "- First analyze voter demographics\n"
                       "- Then analyze donor patterns\n"
                       "- Finally create targeted lists based on specific criteria")
            
            if any(keyword in error_str.lower() for keyword in ['bigquery', 'unrecognized name', 'invalid query', 'query failed']):
                print(f"[INFO] Detected BigQuery-related error, returning user-friendly message")
                return f"I encountered an issue with the database query: {error_str}. Please try rephrasing your question or check the field names you're using. Common field names include: id, demo_party, addr_residential_city, county_name, latitude, longitude."
            
            raise RuntimeError(
                f"Unable to invoke ADK agent using proper Runner patterns: {e}. "
                "This indicates a fundamental issue with ADK integration. "
                "Please check ADK installation and dependencies."
            )

    def __call__(self, prompt: str):
        """Direct Agent invocation bypassing Runner - matches travel-concierge pattern"""
        debug_print(f"[DEBUG] NJVoterChatAgent.__call__ -> direct agent invocation")
        debug_print(f"[DEBUG] User prompt: {prompt[:200]}...")
        
        try:
            from google.genai import types
            message = types.Content(
                role="user",
                parts=[types.Part(text=prompt)]
            )
            
            result = super().generate_content([message])
            
            if hasattr(result, 'text') and result.text:
                debug_print(f"[DEBUG] Direct agent response: {result.text[:200]}...")
                return result.text
            elif hasattr(result, 'content') and hasattr(result.content, 'parts'):
                text_parts = []
                for part in result.content.parts:
                    if hasattr(part, 'text') and part.text:
                        text_parts.append(part.text)
                if text_parts:
                    response = '\n'.join(text_parts)
                    debug_print(f"[DEBUG] Direct agent response: {response[:200]}...")
                    return response
            
            print(f"[WARNING] Unexpected direct agent response structure: {type(result)}")
            return str(result)
            
        except Exception as e:
            error_print(f"[ERROR] Direct agent invocation failed: {e}")
            debug_print(f"[DEBUG] Falling back to Runner approach")
            return self.chat(prompt)
    
    def invoke(self, prompt: str):
        """Alternative invocation method"""
        return self.__call__(prompt)<|MERGE_RESOLUTION|>--- conflicted
+++ resolved
@@ -917,16 +917,8 @@
                 "total_size_tokens": total_size // 4
             })
             
-<<<<<<< HEAD
-            # Process chunks with corrected partial flag understanding:
-            # - partial=True: Current output is incomplete, more coming for THIS chunk
-            # - partial=False/None: Current chunk is complete
-            partial_buffer = ""
-            completed_texts = []
-=======
             # IMPROVED: Robust ADK response extraction handling all formats
             combined_text = ""
->>>>>>> 7232111c
             final_chunk = None
             text_parts = []
             has_empty_response = False
@@ -935,9 +927,6 @@
             
             # First pass: Analyze chunk structure and collect all text
             for i, chunk in enumerate(all_chunks):
-<<<<<<< HEAD
-                is_partial = getattr(chunk, 'partial', None)
-=======
                 chunk_info = {
                     'index': i + 1,
                     'type': type(chunk).__name__,
@@ -946,49 +935,9 @@
                     'text_found': False,
                     'text_length': 0
                 }
->>>>>>> 7232111c
                 
                 # Method 1: Standard ADK response with content.parts
                 if hasattr(chunk, 'content') and hasattr(chunk.content, 'parts'):
-<<<<<<< HEAD
-                    # Extract text from this chunk's parts
-                    for part in chunk.content.parts:
-                        if hasattr(part, 'text') and part.text:
-                            text = part.text
-                            
-                            if is_partial is True:
-                                # This output is incomplete - accumulate in buffer
-                                partial_buffer += text
-                                print(f"[ADK] Chunk {i+1}: Partial text, accumulating ({len(text)} chars, buffer: {len(partial_buffer)} chars)")
-                            else:
-                                # partial=False or None: This chunk is complete
-                                if partial_buffer:
-                                    # Complete the partial sequence
-                                    complete_text = partial_buffer + text
-                                    completed_texts.append(complete_text)
-                                    partial_buffer = ""
-                                    print(f"[ADK] Chunk {i+1}: Completing partial sequence ({len(complete_text)} chars total)")
-                                else:
-                                    # Standalone complete chunk
-                                    completed_texts.append(text)
-                                    print(f"[ADK] Chunk {i+1}: Complete standalone chunk ({len(text)} chars)")
-                    
-                    # Keep the last chunk that had content as our template
-                    if completed_texts or partial_buffer:
-                        final_chunk = chunk
-            
-            # Handle any remaining partial buffer
-            if partial_buffer:
-                completed_texts.append(partial_buffer)
-                print(f"[ADK] Final partial buffer added: {len(partial_buffer)} chars")
-            
-            # Combine all completed texts
-            combined_text = "".join(completed_texts)
-            
-            # Return result with combined text
-            if combined_text and final_chunk:
-                print(f"[ADK] Final combined text: {len(combined_text)} chars from {len(completed_texts)} segments")
-=======
                     chunk_info['has_parts'] = True
                     parts_count = len(chunk.content.parts) if chunk.content.parts else 0
                     
@@ -1074,21 +1023,9 @@
             # Prepare final result
             if combined_text and final_chunk:
                 print(f"[ADK] Final response extracted: {len(combined_text)} chars")
->>>>>>> 7232111c
                 
                 # Try to preserve chunk structure while updating with complete text
                 if hasattr(final_chunk, 'content') and hasattr(final_chunk.content, 'parts'):
-<<<<<<< HEAD
-                    if final_chunk.content.parts:
-                        # Replace the text in the first part with combined text
-                        if hasattr(final_chunk.content.parts[0], 'text'):
-                            final_chunk.content.parts[0].text = combined_text
-                            print(f"[ADK] Updated final chunk with properly combined text")
-                
-                # Log handler metrics
-                print(f"[ADK] Chunk processing metrics: {len(completed_texts)} complete segments, "
-                      f"{len(combined_text)} total chars")
-=======
                     if final_chunk.content.parts and hasattr(final_chunk.content.parts[0], 'text'):
                         final_chunk.content.parts[0].text = combined_text
                         print(f"[ADK] Updated final chunk with complete response")
@@ -1104,7 +1041,6 @@
                     "final_length": len(combined_text),
                     "has_empty_response": has_empty_response
                 })
->>>>>>> 7232111c
                 
                 return final_chunk
             elif has_empty_response:
